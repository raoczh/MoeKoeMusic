name: Release

on:
  push:
    branches:
      - main
  workflow_dispatch:

permissions:
  contents: write

jobs:
  # 创建版本号
  increment-version:
<<<<<<< HEAD
    if: contains(github.event.head_commit.message, '[release]')
=======
    if: github.event_name == 'push' && contains(github.event.head_commit.message, 'release')
>>>>>>> 14a3c885
    name: Increment Version
    runs-on: ubuntu-latest
    outputs:
      version: ${{ steps.set-version.outputs.NEW_VERSION }}
    steps:
      - name: Checkout code
        uses: actions/checkout@v2
        with:
          fetch-depth: 0

      - name: Get commit messages
        id: get-commits
        run: |
          LAST_TAG=$(git describe --tags --abbrev=0 2>/dev/null || echo "")
          if [ -z "$LAST_TAG" ]; then
            COMMIT_LOG=$(git log --pretty=format:"- %s" --no-merges)
          else
            COMMIT_LOG=$(git log ${LAST_TAG}..HEAD --pretty=format:"- %s" --no-merges)
          fi
          echo "COMMIT_LOG<<EOF" >> $GITHUB_ENV
          echo "$COMMIT_LOG" >> $GITHUB_ENV
          echo "EOF" >> $GITHUB_ENV

      - name: Increment version
        id: set-version
        run: |
          VERSION=$(git describe --tags --abbrev=0 2>/dev/null || echo "v1.2.0")
          MAJOR=$(echo $VERSION | awk -F. '{print $1}' | sed 's/v//')
          MINOR=$(echo $VERSION | awk -F. '{print $2}')
          PATCH=$(echo $VERSION | awk -F. '{print $3}')
          PATCH=$((PATCH + 1))
          if [ "$PATCH" -gt 9 ]; then
            PATCH=0
            MINOR=$((MINOR + 1))
          fi
          NEW_VERSION="v$MAJOR.$MINOR.$PATCH"
          echo "::set-output name=NEW_VERSION::$NEW_VERSION"

  # Windows 端打包并上传到 GitHub Release
  build-windows:
    name: Build for Windows
    runs-on: windows-latest
    needs: increment-version
    timeout-minutes: 30
    steps:
      - name: Checkout code
        uses: actions/checkout@v2

      - name: Set up Node.js
        uses: actions/setup-node@v2
        with:
          node-version: '18'

      - name: Install dependencies
        run: npm run install-all

      - name: Run common build
        run: npm run build

      - name: Run Windows build
        run: npm run electron:build:win

      - name: Rename Windows artifact
        run: |
          mv "./dist_electron/MoeKoe Music.exe" "./MoeKoe_Music_Setup_${{ needs.increment-version.outputs.version }}.exe"

      - name: Upload Windows artifact to GitHub Release
        uses: softprops/action-gh-release@v2
        with:
          tag_name: ${{ needs.increment-version.outputs.version }}
          token: ${{ secrets.GITHUB_TOKEN }}
          name: "Release ${{ needs.increment-version.outputs.version }}"
          body: |
            ## 更新日志
            ${{ env.COMMIT_LOG }}
          prerelease: false
          files: "./MoeKoe_Music_Setup_${{ needs.increment-version.outputs.version }}.exe"

  # macOS 端打包并上传到 GitHub Release
  build-macos:
    name: Build for macOS
    runs-on: macos-latest
    needs: increment-version
    timeout-minutes: 30
    steps:
      - name: Checkout code
        uses: actions/checkout@v2

      - name: Set up Node.js
        uses: actions/setup-node@v2
        with:
          node-version: '18'

      - name: Install dependencies
        run: npm run install-all

      - name: Run common build
        run: npm run build

      - name: Run macOS build
        run: npm run electron:build:macos

      - name: Rename macOS artifacts
        run: |
          mv "./dist_electron/MoeKoe Music.dmg" "./MoeKoe_Music_${{ needs.increment-version.outputs.version }}-arm64.dmg"
          mv "./dist_electron/MoeKoe Music.zip" "./MoeKoe_Music_${{ needs.increment-version.outputs.version }}-arm64-mac.zip"
      
      - name: List files after renaming
        run: ls -al ./dist_electron

      - name: Upload macOS artifacts to GitHub Release
        uses: softprops/action-gh-release@v2
        with:
          tag_name: ${{ needs.increment-version.outputs.version }}
          token: ${{ secrets.GITHUB_TOKEN }}
          name: "Release ${{ needs.increment-version.outputs.version }}"
          body: |
            ## 更新日志
            ${{ env.COMMIT_LOG }}
          prerelease: false
          files: |
            ./MoeKoe_Music_${{ needs.increment-version.outputs.version }}-arm64.dmg
            ./MoeKoe_Music_${{ needs.increment-version.outputs.version }}-arm64-mac.zip

  # Linux 端打包并上传到 GitHub Release
  build-linux:
    name: Build for Linux
    runs-on: ubuntu-latest
    needs: increment-version
    timeout-minutes: 30
    steps:
      - name: Checkout code
        uses: actions/checkout@v2

      - name: Set up Node.js
        uses: actions/setup-node@v2
        with:
          node-version: '18'

      - name: Install dependencies
        run: npm run install-all

      - name: Run common build
        run: npm run build

      - name: Run Linux build
        run: npm run electron:build:linux

      - name: Rename Linux artifacts
        run: |
          mv "./dist_electron/MoeKoe Music.AppImage" "./MoeKoe_Music_${{ needs.increment-version.outputs.version }}.AppImage"
          mv "./dist_electron/MoeKoe Music.deb" "./MoeKoe Music_${{ needs.increment-version.outputs.version }}_amd64.deb"

      - name: Upload Linux artifacts to GitHub Release
        uses: softprops/action-gh-release@v2
        with:
          tag_name: ${{ needs.increment-version.outputs.version }}
          token: ${{ secrets.GITHUB_TOKEN }}
          name: "Release ${{ needs.increment-version.outputs.version }}"
          body: |
            ## 更新日志
            ${{ env.COMMIT_LOG }}
          prerelease: false
          files: |
            ./MoeKoe_Music_${{ needs.increment-version.outputs.version }}.AppImage
            ./MoeKoe Music_${{ needs.increment-version.outputs.version }}_amd64.deb
        <|MERGE_RESOLUTION|>--- conflicted
+++ resolved
@@ -12,11 +12,7 @@
 jobs:
   # 创建版本号
   increment-version:
-<<<<<<< HEAD
-    if: contains(github.event.head_commit.message, '[release]')
-=======
     if: github.event_name == 'push' && contains(github.event.head_commit.message, 'release')
->>>>>>> 14a3c885
     name: Increment Version
     runs-on: ubuntu-latest
     outputs:

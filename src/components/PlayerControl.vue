--- conflicted
+++ resolved
@@ -49,12 +49,13 @@
                         class="fas fa-heart"></i></button>
                 <button class="extra-btn" title="收藏至" @click="playlistSelect.fetchPlaylists()"><i
                         class="fas fa-add"></i></button>
-<<<<<<< HEAD
+                <button class="extra-btn" title="分享歌曲" @click="share('share?hash=' + currentSong.hash)"><i
+                        class="fas fa-share"></i></button>
                 <!-- AI音质增强控制 -->
                 <div class="audio-enhancer-control">
-                    <button class="extra-btn" 
-                            :class="{ 'enhancer-active': isEnhancerEnabled }" 
-                            @click="toggleEnhancerMenu" 
+                    <button class="extra-btn"
+                            :class="{ 'enhancer-active': isEnhancerEnabled }"
+                            @click="toggleEnhancerMenu"
                             :title="`AI音质增强: ${isEnhancerEnabled ? '开启' : '关闭'} (${currentQuality})`">
                         <i class="fas fa-magic"></i>
                         <span class="enhancer-indicator" v-if="isEnhancerEnabled">{{ enhancementLevel }}</span>
@@ -77,9 +78,9 @@
                         <div class="enhancement-levels">
                              <div class="level-label">增强级别:</div>
                              <div class="level-options">
-                                 <button v-for="level in [1, 2, 3]" 
+                                 <button v-for="level in [1, 2, 3]"
                                          :key="level"
-                                         class="level-option" 
+                                         class="level-option"
                                          :class="{ active: enhancementLevel === level }"
                                          @click="() => {
                                              setEnhancementLevel(level);
@@ -90,7 +91,7 @@
                              </div>
                          </div>
                          <div class="enhancer-actions">
-                             <button class="enhancer-toggle-btn" 
+                             <button class="enhancer-toggle-btn"
                                      :class="{ active: isEnhancerEnabled }"
                                      @click="toggleEnhancer">
                                  {{ isEnhancerEnabled ? '关闭增强' : '开启增强' }}
@@ -98,10 +99,6 @@
                          </div>
                     </div>
                 </div>
-=======
-                <button class="extra-btn" title="分享歌曲" @click="share('share?hash=' + currentSong.hash)"><i
-                        class="fas fa-share"></i></button>
->>>>>>> 438561cc
                 <button class="extra-btn" @click="togglePlaybackMode">
                     <i v-if="currentPlaybackModeIndex != '2'" :class="currentPlaybackMode.icon"
                         :title="currentPlaybackMode.title"></i>
@@ -313,13 +310,13 @@
 
 // 初始化各个模块
 const audioController = useAudioController({ onSongEnd, updateCurrentTime });
-const { 
-    playing, 
-    isMuted, 
-    volume, 
-    changeVolume, 
-    audio, 
-    playbackRate, 
+const {
+    playing,
+    isMuted,
+    volume,
+    changeVolume,
+    audio,
+    playbackRate,
     setPlaybackRate,
     // AI音质增强相关
     isEnhancerEnabled,
@@ -679,15 +676,15 @@
 // 歌词滚轮控制播放进度
 const handleLyricsWheel = (event) => {
     if (!audio.duration || !currentSong.value?.hash) return;
-    
+
     event.preventDefault();
     // 计算调整时间，向下滚动为前进，向上滚动为后退，每次5秒
     const delta = Math.sign(event.deltaY);
     const adjustmentSeconds = 5 * delta;
-    
+
     // 计算新时间，并确保在有效范围内
     const newTime = Math.max(0, Math.min(audio.duration, audio.currentTime + adjustmentSeconds));
-    
+
     // 设置新时间
     audio.currentTime = newTime;
     progressWidth.value = (newTime / audio.duration) * 100;
@@ -838,7 +835,7 @@
 const getQualityText = (quality) => {
     const qualityMap = {
         'low': '低品质',
-        'medium': '中品质', 
+        'medium': '中品质',
         'high': '高品质',
         'unknown': '分析中'
     };
